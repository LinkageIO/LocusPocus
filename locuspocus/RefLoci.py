--- conflicted
+++ resolved
@@ -20,15 +20,9 @@
 
 class RefLoci(Freezable):
     '''
-<<<<<<< HEAD
-        Just a bunch of Locuses. RefLoci are more than the sum of their
-=======
-        RefLoci are just a bunch of locuses.
-        RefLoci are more than the sum of their 
->>>>>>> fac76187
-        parts. They have a name and represent something bigger than
-        theirselves. They are important. They live on the disk in a
-        database.
+        RefLoci are more than the sum of their parts. They have a name and
+        represent something bigger than theirselves. They are important. They
+        live on the disk in a database.
     '''
     # Create a class-wide logger
     log = logging.getLogger(__name__)
