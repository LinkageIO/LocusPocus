<<<<<<< HEAD
__version__ = '0.1.0'
=======
from locuspocus.Locus import Locus
>>>>>>> b36bafb7

__all__ = ['Locus']<|MERGE_RESOLUTION|>--- conflicted
+++ resolved
@@ -1,7 +1,4 @@
-<<<<<<< HEAD
 __version__ = '0.1.0'
-=======
+__all__ = ['Locus']
+
 from locuspocus.Locus import Locus
->>>>>>> b36bafb7
-
-__all__ = ['Locus']